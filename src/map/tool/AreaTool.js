--- conflicted
+++ resolved
@@ -3,11 +3,7 @@
 import { _computeArea } from 'geo/utils';
 import Geometry from 'geometry/Geometry';
 import Marker from 'geometry/Marker';
-<<<<<<< HEAD
 import Label from 'geometry/Label';
-import { DistanceTool } from './DistanceTool';
-=======
-import Label from 'geometry/Labe';
 import DistanceTool from './DistanceTool';
 
 /**
@@ -30,7 +26,6 @@
         'polygonOpacity': 0.5
     }
 };
->>>>>>> 75608b9e
 
 /**
  * @classdesc
